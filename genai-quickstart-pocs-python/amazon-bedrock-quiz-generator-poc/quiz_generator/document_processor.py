import os
from langchain_core.documents import Document
from langchain_community.document_loaders import (
    PyPDFLoader,
    Docx2txtLoader,
    CSVLoader,
    UnstructuredMarkdownLoader,
    TextLoader,
)
from langchain_community.document_loaders import AmazonTextractPDFLoader

from uuid import uuid4
from .quiz_chunks import chunk_documents  # Update import


temp_storage_path = os.path.join(os.path.dirname(__file__), "../temp")
if not os.path.exists(temp_storage_path):
    os.makedirs(temp_storage_path)


def load_documents_and_images(uploaded_files: list) -> tuple[list[Document], list[str]]:
    """
    Loads documents and images from the specified file paths.

    Returns:
        LoadedDocuments: An instance of LoadedDocuments containing the loaded documents and images.
    """
    print("Loading documents & images")
    documents = []
    images = []
    for file in uploaded_files:
        print(f"Processing file {file.name}")
        uploaded_file_name = file.name
        file_path = persist_document_file(file.getvalue(), uploaded_file_name)
        if uploaded_file_name.endswith(".pdf"):
            docs = load_pdf_document(file_path)
            chunked_docs = chunk_documents(docs)
            documents.extend(chunked_docs)
        elif uploaded_file_name.endswith(".docx") or uploaded_file_name.endswith(
            ".doc"
        ):
            docs = load_docx_document(file_path)
            chunked_docs = chunk_documents(docs)
            documents.extend(chunked_docs)
        elif uploaded_file_name.endswith(".csv"):
            docs = load_csv_document(file_path)
            chunked_docs = chunk_documents(docs)
            documents.extend(chunked_docs)
        elif uploaded_file_name.endswith(".md"):
            docs = load_markdown_document(file_path)
            chunked_docs = chunk_documents(docs)
            documents.extend(chunked_docs)
        elif (
            uploaded_file_name.endswith(".jpg")
            or uploaded_file_name.endswith(".jpeg")
            or uploaded_file_name.endswith(".png")
        ):
            docs = load_image(file_path)
            chunked_docs = chunk_documents(docs)
            documents.extend(chunked_docs)
        elif uploaded_file_name.endswith(".txt"):
            docs = load_text_document(file_path)
<<<<<<< HEAD
            documents.extend(docs)
        delete_file(file_path)
=======
            chunked_docs = chunk_documents(docs)
            documents.extend(chunked_docs)
>>>>>>> a7294fef
    print(f"Loaded {len(documents)} documents")
    return documents, images


def persist_document_file(file_bytes, uploaded_file_name) -> str:
    """
    Persists the uploaded file to disk and returns the file path.
    """
    if not os.path.exists(temp_storage_path):
        os.makedirs(temp_storage_path)
    
    file_name = str(uuid4())
    file_path = os.path.join(
        temp_storage_path, f"{file_name}.{uploaded_file_name.split('.')[-1]}"
    )
    with open(file_path, "wb") as f:
        f.write(file_bytes)
    return file_path


def load_pdf_document(file_path: str) -> list[Document]:
    """
    Loads the text content from a PDF document.

    Args:
        file_path (str): The file path of the PDF document.

    Returns:
        list[Document]: A list of Document objects containing the extracted text content.
    """
    print(f"Loading text from PDF {file_path}")
    loader = PyPDFLoader(file_path)
    docs = loader.load()
    return docs


def load_docx_document(docx_file_path: str):
    """
    Loads text data from a DOCX file
    """
    print(f"Loading text from DOC/DOCX {docx_file_path}")
    loader = Docx2txtLoader(docx_file_path)
    docs = loader.load()
    if len(docs) > 25:
        raise ValueError(
            "DOC/DOCX document contains too many pages to generate a Quiz without advanced chunking techniques. Try a smaller set of text."
        )
    return docs


def load_csv_document(csv_file_path: str):
    """
    Loads text data from a CSV file
    """
    print(f"Loading text from CSV {csv_file_path}")
    loader = CSVLoader(csv_file_path)
    docs = loader.load()
    return docs


def load_markdown_document(markdown_file_path: str):
    """
    Loads text data from a Markdown file
    """
    print(f"Loading text from Markdown {markdown_file_path}")
    loader = UnstructuredMarkdownLoader(markdown_file_path)
    docs = loader.load()
    return docs


def load_text_document(text_file_path: str):
    """
    Loads text data from a text file
    """
    print(f"Loading text from Text {text_file_path}")
    loader = TextLoader(text_file_path)
    docs = loader.load()
    return docs


def load_image(image_path: str):
    """
    Loads an image from bytes
    """
    loader = AmazonTextractPDFLoader(image_path)
    return loader.load()

<<<<<<< HEAD
def delete_file(filepath):
    """
    Deletes the file and all empty parent directories up to /temp/
    
    Args:
        filepath: Path to file to delete
        
    Example:
        For path 'ABC/temp/dir1/file.pdf':
        - Deletes file.pdf
        - Removes dir1 if empty
        - Stops at temp directory
    """
    if not os.path.exists(filepath):
        return
        
    # Delete the file first
    os.remove(filepath)
    
    # Get directory containing the file
    current_dir = os.path.dirname(filepath)
    
    # Keep deleting parent dirs until we hit 'temp' or root
    while current_dir and os.path.basename(current_dir) != 'temp':
        try:
            os.rmdir(current_dir)  # Only removes if empty
            current_dir = os.path.dirname(current_dir)
        except OSError:
            # Directory not empty or other error, stop here
            break
=======
# Removed chunk_documents function

# Removed process_chunk function
>>>>>>> a7294fef
<|MERGE_RESOLUTION|>--- conflicted
+++ resolved
@@ -60,13 +60,8 @@
             documents.extend(chunked_docs)
         elif uploaded_file_name.endswith(".txt"):
             docs = load_text_document(file_path)
-<<<<<<< HEAD
-            documents.extend(docs)
-        delete_file(file_path)
-=======
             chunked_docs = chunk_documents(docs)
             documents.extend(chunked_docs)
->>>>>>> a7294fef
     print(f"Loaded {len(documents)} documents")
     return documents, images
 
@@ -154,39 +149,6 @@
     loader = AmazonTextractPDFLoader(image_path)
     return loader.load()
 
-<<<<<<< HEAD
-def delete_file(filepath):
-    """
-    Deletes the file and all empty parent directories up to /temp/
-    
-    Args:
-        filepath: Path to file to delete
-        
-    Example:
-        For path 'ABC/temp/dir1/file.pdf':
-        - Deletes file.pdf
-        - Removes dir1 if empty
-        - Stops at temp directory
-    """
-    if not os.path.exists(filepath):
-        return
-        
-    # Delete the file first
-    os.remove(filepath)
-    
-    # Get directory containing the file
-    current_dir = os.path.dirname(filepath)
-    
-    # Keep deleting parent dirs until we hit 'temp' or root
-    while current_dir and os.path.basename(current_dir) != 'temp':
-        try:
-            os.rmdir(current_dir)  # Only removes if empty
-            current_dir = os.path.dirname(current_dir)
-        except OSError:
-            # Directory not empty or other error, stop here
-            break
-=======
 # Removed chunk_documents function
 
-# Removed process_chunk function
->>>>>>> a7294fef
+# Removed process_chunk function