{
  "tasks": {
    "build": {
      "name": "build",
      "description": "Full release build",
      "steps": [
        {
          "spawn": "default"
        },
        {
          "spawn": "pre-compile"
        },
        {
          "spawn": "compile"
        },
        {
          "spawn": "post-compile"
        },
        {
          "spawn": "test"
        },
        {
          "spawn": "package"
        }
      ]
    },
    "bundle": {
      "name": "bundle",
      "description": "Prepare assets"
    },
    "clobber": {
      "name": "clobber",
      "description": "hard resets to HEAD of origin and cleans the local repo",
      "env": {
        "BRANCH": "$(git branch --show-current)"
      },
      "steps": [
        {
          "exec": "git checkout -b scratch",
          "name": "save current HEAD in \"scratch\" branch"
        },
        {
          "exec": "git checkout $BRANCH"
        },
        {
          "exec": "git fetch origin",
          "name": "fetch latest changes from origin"
        },
        {
          "exec": "git reset --hard origin/$BRANCH",
          "name": "hard reset to origin commit"
        },
        {
          "exec": "git clean -fdx",
          "name": "clean all untracked files"
        },
        {
          "say": "ready to rock! (unpushed commits are under the \"scratch\" branch)"
        }
      ],
      "condition": "git diff --exit-code > /dev/null"
    },
    "compile": {
      "name": "compile",
      "description": "Only compile"
    },
    "default": {
      "name": "default",
      "description": "Synthesize project files",
      "steps": [
        {
          "exec": "ts-node --project tsconfig.dev.json .projenrc.ts"
        }
      ]
    },
    "deploy": {
      "name": "deploy",
      "description": "Deploys your CDK app to the AWS cloud",
      "steps": [
        {
          "exec": "cdk deploy",
          "receiveArgs": true
        }
      ]
    },
    "destroy": {
      "name": "destroy",
      "description": "Destroys your cdk app in the AWS cloud",
      "steps": [
        {
          "exec": "cdk destroy",
          "receiveArgs": true
        }
      ]
    },
    "diff": {
      "name": "diff",
      "description": "Diffs the currently deployed app against your code",
      "steps": [
        {
          "exec": "cdk diff"
        }
      ]
    },
    "eject": {
      "name": "eject",
      "description": "Remove projen from the project",
      "env": {
        "PROJEN_EJECTING": "true"
      },
      "steps": [
        {
          "spawn": "default"
        }
      ]
    },
    "eslint": {
      "name": "eslint",
      "description": "Runs eslint against the codebase",
      "steps": [
        {
          "exec": "eslint --ext .ts,.tsx --fix --no-error-on-unmatched-pattern $@ . test build-tools projenrc .projenrc.ts",
          "receiveArgs": true
        }
      ]
    },
    "install": {
      "name": "install",
      "description": "Install project dependencies and update lockfile (non-frozen)",
      "steps": [
        {
          "exec": "npm install"
        }
      ]
    },
    "install:ci": {
      "name": "install:ci",
      "description": "Install project dependencies using frozen lockfile",
      "steps": [
        {
          "exec": "npm ci"
        }
      ]
    },
    "package": {
      "name": "package",
      "description": "Creates the distribution package"
    },
    "post-compile": {
      "name": "post-compile",
      "description": "Runs after successful compilation",
      "steps": [
        {
          "spawn": "synth:silent"
        }
      ]
    },
    "post-upgrade": {
      "name": "post-upgrade",
      "description": "Runs after upgrading dependencies"
    },
    "pre-compile": {
      "name": "pre-compile",
      "description": "Prepare the project for compilation"
    },
    "start": {
      "name": "start",
      "description": "Starts the CLI for POC Running and Deploying",
      "steps": [
        {
          "exec": "tsx genai-quickstart-pocs-python/cli/index.ts"
        }
      ]
    },
    "synth": {
      "name": "synth",
      "description": "Synthesizes your cdk app into cdk.out",
      "steps": [
        {
          "exec": "cdk synth"
        }
      ]
    },
    "synth:silent": {
      "name": "synth:silent",
      "description": "Synthesizes your cdk app into cdk.out and suppresses the template in stdout (part of \"yarn build\")",
      "steps": [
        {
          "exec": "cdk synth -q"
        }
      ]
    },
    "test": {
      "name": "test",
      "description": "Run tests",
      "steps": [
        {
          "spawn": "eslint"
        }
      ]
    },
<<<<<<< HEAD
    "test:watch": {
      "name": "test:watch",
      "description": "Run jest in watch mode",
      "steps": [
        {
          "exec": "jest --watch"
=======
    "unbump": {
      "name": "unbump",
      "description": "Restores version to 0.0.0",
      "env": {
        "OUTFILE": "package.json",
        "CHANGELOG": "dist/changelog.md",
        "BUMPFILE": "dist/version.txt",
        "RELEASETAG": "dist/releasetag.txt",
        "RELEASE_TAG_PREFIX": "",
        "BUMP_PACKAGE": "commit-and-tag-version@^12"
      },
      "steps": [
        {
          "builtin": "release/reset-version"
>>>>>>> db553148
        }
      ]
    },
    "upgrade": {
      "name": "upgrade",
      "description": "upgrade dependencies",
      "env": {
        "CI": "0"
      },
      "steps": [
        {
<<<<<<< HEAD
          "exec": "npx npm-check-updates@16 --upgrade --target=minor --peer --dep=dev,peer,prod,optional --filter=@types/jest,@types/nunjucks,esbuild,eslint-import-resolver-typescript,eslint-plugin-import,jest,projen,ts-jest,ts-node,import-sync,inquirer,nunjucks,ora,tsx"
=======
          "exec": "npx npm-check-updates@16 --upgrade --target=minor --peer --dep=dev,peer,prod,optional --filter=@types/node,@types/nunjucks,eslint-import-resolver-typescript,eslint-plugin-import,projen,ts-node,typescript,nunjucks"
>>>>>>> db553148
        },
        {
          "exec": "npm install"
        },
        {
<<<<<<< HEAD
          "exec": "npm update @types/jest @types/node @types/nunjucks @typescript-eslint/eslint-plugin @typescript-eslint/parser aws-cdk esbuild eslint-import-resolver-typescript eslint-plugin-import eslint jest jest-junit projen ts-jest ts-node typescript aws-cdk-lib constructs import-sync inquirer nunjucks ora tsx"
=======
          "exec": "npm update @types/node @types/nunjucks @typescript-eslint/eslint-plugin @typescript-eslint/parser commit-and-tag-version constructs eslint-import-resolver-typescript eslint-plugin-import eslint projen ts-node typescript nunjucks"
>>>>>>> db553148
        },
        {
          "exec": "npx projen"
        },
        {
          "spawn": "post-upgrade"
        }
      ]
    },
    "watch": {
      "name": "watch",
      "description": "Watches changes in your source code and rebuilds and deploys to the current account",
      "steps": [
        {
          "exec": "cdk deploy --hotswap"
        },
        {
          "exec": "cdk watch"
        }
      ]
    }
  },
  "env": {
    "PATH": "$(npx -c \"node --print process.env.PATH\")"
  },
  "//": "~~ Generated by projen. To modify, edit .projenrc.ts and run \"npx projen\"."
}<|MERGE_RESOLUTION|>--- conflicted
+++ resolved
@@ -199,32 +199,6 @@
         }
       ]
     },
-<<<<<<< HEAD
-    "test:watch": {
-      "name": "test:watch",
-      "description": "Run jest in watch mode",
-      "steps": [
-        {
-          "exec": "jest --watch"
-=======
-    "unbump": {
-      "name": "unbump",
-      "description": "Restores version to 0.0.0",
-      "env": {
-        "OUTFILE": "package.json",
-        "CHANGELOG": "dist/changelog.md",
-        "BUMPFILE": "dist/version.txt",
-        "RELEASETAG": "dist/releasetag.txt",
-        "RELEASE_TAG_PREFIX": "",
-        "BUMP_PACKAGE": "commit-and-tag-version@^12"
-      },
-      "steps": [
-        {
-          "builtin": "release/reset-version"
->>>>>>> db553148
-        }
-      ]
-    },
     "upgrade": {
       "name": "upgrade",
       "description": "upgrade dependencies",
@@ -233,21 +207,13 @@
       },
       "steps": [
         {
-<<<<<<< HEAD
-          "exec": "npx npm-check-updates@16 --upgrade --target=minor --peer --dep=dev,peer,prod,optional --filter=@types/jest,@types/nunjucks,esbuild,eslint-import-resolver-typescript,eslint-plugin-import,jest,projen,ts-jest,ts-node,import-sync,inquirer,nunjucks,ora,tsx"
-=======
-          "exec": "npx npm-check-updates@16 --upgrade --target=minor --peer --dep=dev,peer,prod,optional --filter=@types/node,@types/nunjucks,eslint-import-resolver-typescript,eslint-plugin-import,projen,ts-node,typescript,nunjucks"
->>>>>>> db553148
+          "exec": "npx npm-check-updates@16 --upgrade --target=minor --peer --dep=dev,peer,prod,optional --filter=@types/nunjucks,esbuild,eslint-import-resolver-typescript,eslint-plugin-import,projen,ts-node,import-sync,inquirer,nunjucks,ora,tsx"
         },
         {
           "exec": "npm install"
         },
         {
-<<<<<<< HEAD
-          "exec": "npm update @types/jest @types/node @types/nunjucks @typescript-eslint/eslint-plugin @typescript-eslint/parser aws-cdk esbuild eslint-import-resolver-typescript eslint-plugin-import eslint jest jest-junit projen ts-jest ts-node typescript aws-cdk-lib constructs import-sync inquirer nunjucks ora tsx"
-=======
-          "exec": "npm update @types/node @types/nunjucks @typescript-eslint/eslint-plugin @typescript-eslint/parser commit-and-tag-version constructs eslint-import-resolver-typescript eslint-plugin-import eslint projen ts-node typescript nunjucks"
->>>>>>> db553148
+          "exec": "npm update @types/node @types/nunjucks @typescript-eslint/eslint-plugin @typescript-eslint/parser aws-cdk esbuild eslint-import-resolver-typescript eslint-plugin-import eslint projen ts-node typescript aws-cdk-lib constructs import-sync inquirer nunjucks ora tsx"
         },
         {
           "exec": "npx projen"
