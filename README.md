# GenAI Quick Start PoCs

This repository contains sample code demonstrating various use cases leveraging Amazon Bedrock and Generative AI. Each sample is a separate project with its own directory, and includes a basic Streamlit frontend to help users quickly set up a proof of concept.

##### Authors: Brian Maguire, Dom Bavaro, Ryan Doty, Sudeesh Sasidharan, Tarik Makota

## Sample Proof of Concepts - Python

1. **Amazon-Bedrock-Summarization-Long-Document-POC:**
   This sample demonstrates using Amazon Bedrock and Generative AI to implement a long document summarization use case. Users can upload large PDF documents, which are chunked and summarized using Amazon Bedrock.
   ![Alt text](genai-quickstart-pocs-python/amazon-bedrock-summarization-long-document-poc/images/demo.gif)
2. **Amazon-Bedrock-RAG-OpenSearchServerless-POC:**
   This sample demonstrates creating custom embeddings stored in Amazon OpenSearch Serverless, and answering questions against the indexed embeddings using a Retrieval-Augmented Generation (RAG) architecture with Amazon Bedrock.
   ![Alt text](genai-quickstart-pocs-python/amazon-bedrock-rag-opensearch-serverless-poc/images/demo.gif)
3. **Amazon-Bedrock-RAG-Kendra-POC:**
   This sample implements a RAG-based architecture with Amazon Kendra, allowing users to ask questions against documents stored in an Amazon Kendra index using Amazon Bedrock.
   ![Alt text](genai-quickstart-pocs-python/amazon-bedrock-rag-kendra-poc/images/demo.gif)
4. **Amazon-Bedrock-Image-Generation-POC:**
   This sample demonstrates using Amazon Bedrock and Generative AI to generate images based on text input requests.
   ![Alt text](genai-quickstart-pocs-python/amazon-bedrock-image-generation-poc/images/demo.gif)
5. **Amazon-Bedrock-GenAI-Dynamic-Prompting-Explained-POC:**
   This sample provides a hands-on explanation of how dynamic prompting works in relation to Generative AI, using Amazon Bedrock.
   ![Alt text](genai-quickstart-pocs-python/amazon-bedrock-genai-dynamic-prompting-explained-poc/images/demo.gif)
6. **Amazon-Bedrock-Document-Generator:**
   This sample demonstrates using Amazon Bedrock and Generative AI to perform document generation based on a document template and user-provided details.
   ![Alt text](genai-quickstart-pocs-python/amazon-bedrock-document-generator-poc/images/demo.gif)
7. **Amazon-Bedrock-Document-Comparison-POC:**
   This sample allows users to upload two PDF documents and get a list of all changes between them using Amazon Bedrock and Generative AI.
   ![Alt text](genai-quickstart-pocs-python/amazon-bedrock-document-comparison-poc/images/demo.gif)
8. **Amazon-Bedrock-Claude3-Multi-Modal-Sample:**
   This sample showcases the multi-modal capabilities of Amazon Bedrock (specifically Anthropic Claude 3), allowing users to input text questions, images, or both to get comprehensive descriptions or answers.
   ![Alt text](genai-quickstart-pocs-python/amazon-bedrock-claude3-multi-modal-poc/images/demo.gif)
9. **Amazon-Bedrock-Chat-POC:**
   This sample provides a ChatGPT alternative using Amazon Bedrock and Generative AI, allowing users to ask zero-shot questions and receive responses.
   ![Alt text](genai-quickstart-pocs-python/amazon-bedrock-chat-poc/images/demo.gif)
10. **Amazon-Bedrock-Amazon-Redshift-POC:**
    This sample demonstrates using Amazon Bedrock and Generative AI to ask natural language questions and transform them into SQL queries against Amazon Redshift databases.
    ![Alt text](genai-quickstart-pocs-python/amazon-bedrock-amazon-redshift-poc/images/demo.gif)
11. **Amazon-Bedrock-Amazon-RDS-POC:**
    This sample allows users to ask natural language questions and transform them into SQL queries against Amazon RDS databases using Amazon Bedrock and Generative AI.
    ![Alt text](genai-quickstart-pocs-python/amazon-bedrock-amazon-rds-poc/images/demo.gif)
12. **Amazon-Bedrock-Amazon-Athena-POC:**
    This sample demonstrates using Amazon Bedrock and Generative AI to ask natural language questions and transform them into SQL queries against Amazon Athena databases.
    ![Alt text](genai-quickstart-pocs-python/amazon-bedrock-amazon-athena-poc/images/demo.gif)
13. **Amazon-Bedrock-Streaming-Response-POC:** 
    This sample illustrates the utilization of Amazon Bedrock and Generative AI to implement streaming responses. The application is designed with a straightforward Streamlit frontend, enabling users to input zero-shot requests directly against the Large Language Model (LLM) of their choice, utilizing a streaming response technique with majority of Amazon Bedrock models.
    ![Alt text](genai-quickstart-pocs-python/amazon-bedrock-streaming-response-poc/images/demo.gif)
14. **Amazon-Bedrock-Claude3-Streaming-Response-POC:** 
    This sample illustrates the utilization of Amazon Bedrock and Generative AI to implement streaming responses. The application is designed with a straightforward Streamlit frontend, enabling users to input zero-shot requests directly against Claude 3, utilizing a streaming response technique while leveraging the Anthropic Messages API structure.
    ![Alt text](genai-quickstart-pocs-python/amazon-bedrock-claude3-streaming-response-poc/images/demo.gif)
15. **Amazon-Bedrock-Knowledgebases-RAG-POC:** 
    This sample implements a RAG-based architecture with Amazon Bedrock Knowledge Bases, allowing users to ask questions against documents stored in an Amazon Bedrock Knowledge Base using Amazon Bedrock.
    ![Alt text](genai-quickstart-pocs-python/amazon-bedrock-knowledgebases-rag-poc/images/demo.gif)
16. **Amazon-Bedrock-Langchain-RAG-POC:** 
    This sample implements a RAG-based architecture with Amazon Bedrock Knowledge Bases using Langchain to help orchestrate the retrieval of information from the knowledge base. This allows users to ask questions against documents stored in an Amazon Bedrock Knowledge Base using Amazon Bedrock, and Langchain as an orchestrator.
    ![Alt text](genai-quickstart-pocs-python/amazon-bedrock-langchain-rag-poc/images/demo.gif)
17. **Amazon-Bedrock-Asynchronous-Invocation-POC:** 
    This sample implements asynchronous invocations with Amazon Bedrock allowing users to make multiple simultaneous calls to Bedrock models to decrease overall latency. This allows users to ask questions against 3+ models simultaneously, demonstrating the decrease in latency by doing it asynchronously vs sequentially.
    ![Alt text](genai-quickstart-pocs-python/amazon-bedrock-asynchronous-invocation-poc/images/demo.gif)
18. **Amazon-Bedrock-Model-Playground-POC:** 
    This sample implements an Amazon Bedrock Gen AI Model playground that allows users to select any LLM offered by Amazon Bedrock and ask zero shot questions directly against it. This provides business users the ability to experiment with different Amazon Bedrock LLMs without having access to the AWS console.
    ![Alt text](genai-quickstart-pocs-python/amazon-bedrock-model-playground-poc/images/demo.gif)
19. **Amazon-Bedrock-Claude3-Image-Analysis-POC:** 
    This sample implements an image analysis app that uses Amazon Bedrock and Claude3 to collect data from an image and return as JSON. This provides users the ability to quickly experiment with image analysis use-cases and customize the JSON response to the needs of their image analysis use-case.
    ![Alt text](genai-quickstart-pocs-python/amazon-bedrock-claude3-image-analysis-poc/images/demo.gif)
20. **Amazon-Bedrock-Guardrails-POC**
    This sample implements Amazon Bedrock Guardrails to demonstrate how you can leverage guardrails to prevent malicious prompts and repsonse from your generative AI applications built with Amazon Bedrock.
    ![Alt text](genai-quickstart-pocs-python/amazon-bedrock-guardrails-poc/images/demo.gif)
21. **Amazon-Bedrock-Video-Chapter-Search-POC:**
    This is sample code demonstrating the use of Amazon Transcribe, Amazon Bedrock and Generative AI, to implement a video chapter generator and video search sample.
    ![Amazon Bedrock Video Chapter Creator POC Demo](genai-quickstart-pocs-python/amazon-bedrock-video-chapter-creator-poc/images/demo.gif)
22. **Amazon-Bedrock-Model-Customization-POC**
    The sample notebooks provide guidance on fine-tuning and pre-training models in Bedrock.
    The sample data used in the notebooks can be replaced with any data in csv files to create  fine-tuned and pre-trained models using Amazon Titan Express as the base model.
23. **Amazon-Bedrock-Speech-to-Text-Chat-POC:**
    This sample provides a ChatGPT alternative using Amazon Transcribe, Amazon Polly, Amazon Bedrock and Generative AI, allowing users to ask zero-shot questions using speech-to-text prompts and listen to responses.
    ![Amazon Bedrock Speech-to-Text Chat Demo](genai-quickstart-pocs-python/amazon-bedrock-speech-to-text-chat-poc/images/demo.gif)
24. **Amazon-Bedrock-CSV-Chatbot-POC:**
    This is sample code demonstrating the use of Amazon Bedrock and Generative AI to implement a chatbot is able to converse with the user based on CSV data provided by the user.
    ![Amazon Bedrock CSV Chatbot Demo](genai-quickstart-pocs-python/amazon-bedrock-csv-chatbot-poc/images/demo.gif)
25. **Amazon-Bedrock-Translation-POC:**
    This is sample code demonstrating the use of Amazon Bedrock and Generative AI to translate text from a source to target language.
    ![Amazon Bedrock Translation Demo](genai-quickstart-pocs-python/amazon-bedrock-translation-poc/images/demo.gif)
26. **Amazon-Bedrock-Meeting-Minutes-Summarization-POC:**
    This code demonstrates using Amazon Bedrock and Amazon Transcribe  to generate summarized meeting minutes and key action items. It accepts meeting recordings in formats like mp4, wav, mp4a and txt as input. It then processes these recordings and outputs a text summarizing the key discussion points and action items from the meeting. This summary text can be downloaded as .txt file for review and sharing.
    ![Amazon-Bedrock-Meeting-Minutes-Summarization Demo](genai-quickstart-pocs-python/amazon-bedrock-meeting-minutes-summarization-poc/images/demo.gif)
27. **Amazon-Bedrock-Converse-API-POC:**
    This sample poc demonstrates how to use the Amazon Bedrock converse API to facilitate conversational GenAI use cases. The key feature it demonstrates is how the Amazon Bedrock Converse API is able to retain chat history to provide context aware responses to end users.
    ![Amazon-Bedrock-Converse-API-POC](genai-quickstart-pocs-python/amazon-bedrock-converse-api-poc/images/demo.gif)
28. **Amazon-Bedrock-Converse-Stream-API-POC:**
    This sample poc demonstrates how to use the Amazon Bedrock ConverseStream API to facilitate conversational GenAI use cases. The key feature it demonstrates is how the Amazon Bedrock ConverseStream API provides streaming capabilities to improve end users experience. ConverseStream API is able to retain chat history to provide context aware responses to end users.
    ![Amazon-Bedrock-Converse-Stream-API-POC](genai-quickstart-pocs-python/amazon-bedrock-converse-stream-api-poc/images/demo.gif)
29. **Amazon-Bedrock-Model-Eval-POC:**
    This is sample code aimed to accelerate customers aiming to leverage [Amazon Bedrock Model Evaluator](https://docs.aws.amazon.com/bedrock/latest/userguide/model-evaluation.html) with custom prompt data. This Proof-of-Concept (POC) enables users to provide a CSV containing data that should be used with Amazon Bedrock Model Evaluator.
    ![Amazon Bedrock Model Evalutor Data Creator POC](genai-quickstart-pocs-python/amazon-bedrock-model-eval-poc/images/demo.gif)
30. **Amazon-Bedrock-Text-Extraction-POC:**
    This is a sample proof of concept demonstrating how customers can leverage large language models to perform text extraction use cases.
    ![Amazon Bedrock Claude3 Long Form Output POC](genai-quickstart-pocs-python/amazon-bedrock-text-extraction-poc/images/demo.gif)
31. **Amazon-Bedrock-Claude3-Long-Form-Output-POC:**
    This is sample code aimed to accelerate customers aiming to handle long form output using Claude3.
    ![Amazon Bedrock Claude3 Long Form Output POC](genai-quickstart-pocs-python/amazon-bedrock-claude3-long-form-output-poc/images/demo.gif)
32. **Amazon-Bedrock-Task-Classification:**
   This sample code demonstrates how to use Amazon Bedrock and Generative AI to implement a task classification bot. The application allows a user to input a task and get the correct classification which then trigger appropriate downstream    workflows to process the task inputted.
   ![Amazon-Bedrock-Task-Classification](genai-quickstart-pocs-python/amazon-bedrock-task-classification/public/demo.gif)
33. **Amazon-Bedrock-Alt-Text-Generator:**
    This sample code demonstrates how to use Amazon Bedrock and Generative AI to create Alt text for all images within a PDF, helping improve accessibility at scale.
    ![Amazon-Bedrock-Alt-Text-Generator](genai-quickstart-pocs-python/amazon-bedrock-alt-text-generator/images/demo.gif)
34. **Amazon-Bedrock-Semantic-Cache:**
    This sample code demonstrates a Retrieval-Augmented Generation (RAG) system using Amazon Bedrock for knowledge retrieval and OpenSearch for semantic caching. 
    ![Amazon-Bedrock-Semantic-Cache](genai-quickstart-pocs-python/amazon-bedrock-semantic-cache-poc-main/image/SemanticCache.gif)
35. **Amazon-Bedrock-PowerPoint-Generator**
    This is sample code demonstrates the use of Amazon Bedrock and Generative AI to implement a PowerPoint generator. The application is constructed with a simple streamlit frontend where users can input a topic and get a PowerPoint generated based on the topic. Using Generative AI, the solution creates relevant Wikipedia queries to perform in-depth research on the presentation content.
    ![Amazon-Bedrock-PowerPoint-Generator](genai-quickstart-pocs-python/amazon-bedrock-powerpoint-generator-poc/images/demo.gif)
<<<<<<< HEAD
36. **Amazon-Bedrock-Quiz-Generator-POC**
    This is sample code demonstrates the use of Amazon Bedrock and Generative AI to implement a Quiz Generator. The application is constructed with a simple streamlit frontend where users can upload one or more documents (`.pdf`, `.docx`, `.doc`, `.csv`, `.md`, `.png`, `.jpg`) and generate a quiz with anywhere from 5 to 100 questions (multi-choice / true or false).
    ![Amazon-Bedrock-Quiz-Generator](genai-quickstart-pocs-python/amazon-bedrock-quiz-generator-poc/images/demo.gif)

=======
36. **Amazon-Bedrock-Intelligent-Document-Processing:**
    This is sample code demonstrating the use of Amazon Bedrock and Generative AI incorporated into an Intelligent Document Processing (IDP) pipeline using user-uploaded documents. The application is constructed with a simple streamlit frontend where users can upload various document formats and perform different IDP actions such as text extraction, document summarization and classification, entity recognition, and Q&A to satisfy a broad range of use cases.
    ![Amazon-Bedrock-PowerPoint-Generator](genai-quickstart-pocs-python/amazon-bedrock-intelligent-document-processing-poc/images/demo.gif)
>>>>>>> f635d205




## Sample Proof of Concepts - .NET

1. **Amazon-Bedrock-Summarization-Long-Document-POC:**
   Amazon-Bedrock-Document-Generator: This sample demonstrates using Amazon Bedrock and Generative AI to perform document generation based on a document template and user-provided details.
   ![Amazon Bedrock Document Generator](genai-quickstart-pocs-dot-net/images/text-generation.png)
2. **Amazon-Bedrock-Knowledgebases-RAG-POC:**
   This sample implements a RAG-based architecture with Amazon Bedrock Knowledge Bases, allowing users to ask questions against documents stored in an Amazon Bedrock Knowledge Base using Amazon Bedrock.
   ![Amazon Bedrock Knowledgebases RAG](genai-quickstart-pocs-dot-net/images/rag-with-kb.png)
3. **Amazon-Bedrock-Kendra-RAG-POC:** 
    This sample implements a RAG-based architecture with Amazon Kendra, allowing users to ask questions against documents stored in a Kendra index and allowing users to do q&a using Amazon Bedrock models.
    ![Amazon-Bedrock-Kendra-RAG](genai-quickstart-pocs-dot-net/images/rag-with-kendra.png "RAG with Kendra")
4. **Amazon-Bedrock-Converse-API-POC:**   
   This is sample code demonstrating the use of the Amazon Bedrock Converse API to create conversational applications that send and receive messages to and from an Amazon Bedrock mod  l  
   ![Amazon-Bedrock-Converse-API](genai-quickstart-pocs-dot-net/images/Bedrock-Converse-dot-net.gif "Converse API")	
5. **Amazon-Bedrock-Guardrails-POC:**
    This is sample code demonstrating the use of Amazon Bedrock Guardrails to help prevent prompt-injection attacks and prevent unintended responses from the LLM. The application is constructed with a simple ASP.NET         Blazor frontend where users can input zero shot requests to Claude 3, with Amazon Bedrock Guardrails in place to prevent malicious prompts and responses.
   ![Amazon-Bedrock-Guardrails-POC](genai-quickstart-pocs-dot-net/images/bedrock-guardrail-poc.gif)    

## Prerequisites - Python

- Amazon Bedrock Access and CLI Credentials
- Python 3.10 installed on your machine
- Additional prerequisites specific to each sample (e.g., RDS Database, Amazon Kendra index, etc.)

## Prerequisites - .NET

- Amazon Bedrock Access and CLI Credentials (Please ensure your AWS CLI Profile has access to Amazon Bedrock!)
- .NET 8.0
- Visual Studio installed on your machine
- Additional prerequisites specific to each sample (e.g., RDS Database, Amazon Kendra index, etc.)
- Configure the necessary environment variables (e.g., AWS credentials, database connections, etc.).
- Access to Claude 3 haiku model. Please follow this [AWS Documentation](https://docs.aws.amazon.com/bedrock/latest/userguide/model-access.html) to get access to the model.
- Run Blazor app

## Getting Started

1. Clone the repository.
2. Navigate to the desired sample directory.
3. Set up a Python virtual environment and install the required dependencies.
4. Configure the necessary environment variables (e.g., AWS credentials, database connections, etc.).
5. Run the Streamlit application using the provided command.

Detailed instructions for each sample are provided in their respective directories.

## Security

See [CONTRIBUTING](CONTRIBUTING.md#security-issue-notifications) for more information.

## License

This library is licensed under the MIT-0 License. See the LICENSE file.<|MERGE_RESOLUTION|>--- conflicted
+++ resolved
@@ -111,16 +111,13 @@
 35. **Amazon-Bedrock-PowerPoint-Generator**
     This is sample code demonstrates the use of Amazon Bedrock and Generative AI to implement a PowerPoint generator. The application is constructed with a simple streamlit frontend where users can input a topic and get a PowerPoint generated based on the topic. Using Generative AI, the solution creates relevant Wikipedia queries to perform in-depth research on the presentation content.
     ![Amazon-Bedrock-PowerPoint-Generator](genai-quickstart-pocs-python/amazon-bedrock-powerpoint-generator-poc/images/demo.gif)
-<<<<<<< HEAD
-36. **Amazon-Bedrock-Quiz-Generator-POC**
+36. **Amazon-Bedrock-Intelligent-Document-Processing:**
+    This is sample code demonstrating the use of Amazon Bedrock and Generative AI incorporated into an Intelligent Document Processing (IDP) pipeline using user-uploaded documents. The application is constructed with a simple streamlit frontend where users can upload various document formats and perform different IDP actions such as text extraction, document summarization and classification, entity recognition, and Q&A to satisfy a broad range of use cases.
+    ![Amazon-Bedrock-PowerPoint-Generator](genai-quickstart-pocs-python/amazon-bedrock-intelligent-document-processing-poc/images/demo.gif)
+37. **Amazon-Bedrock-Quiz-Generator-POC**
     This is sample code demonstrates the use of Amazon Bedrock and Generative AI to implement a Quiz Generator. The application is constructed with a simple streamlit frontend where users can upload one or more documents (`.pdf`, `.docx`, `.doc`, `.csv`, `.md`, `.png`, `.jpg`) and generate a quiz with anywhere from 5 to 100 questions (multi-choice / true or false).
     ![Amazon-Bedrock-Quiz-Generator](genai-quickstart-pocs-python/amazon-bedrock-quiz-generator-poc/images/demo.gif)
 
-=======
-36. **Amazon-Bedrock-Intelligent-Document-Processing:**
-    This is sample code demonstrating the use of Amazon Bedrock and Generative AI incorporated into an Intelligent Document Processing (IDP) pipeline using user-uploaded documents. The application is constructed with a simple streamlit frontend where users can upload various document formats and perform different IDP actions such as text extraction, document summarization and classification, entity recognition, and Q&A to satisfy a broad range of use cases.
-    ![Amazon-Bedrock-PowerPoint-Generator](genai-quickstart-pocs-python/amazon-bedrock-intelligent-document-processing-poc/images/demo.gif)
->>>>>>> f635d205
 
 
 
