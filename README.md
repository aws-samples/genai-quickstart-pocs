--- conflicted
+++ resolved
@@ -54,15 +54,13 @@
 16. **Amazon-Bedrock-Langchain-RAG-POC:** 
     This sample implements a RAG-based architecture with Amazon Bedrock Knowledge Bases using Langchain to help orchestrate the retrieval of information from the knowledge base. This allows users to ask questions against documents stored in an Amazon Bedrock Knowledge Base using Amazon Bedrock, and Langchain as an orchestrator.
     ![Alt text](amazon-bedrock-langchain-rag-poc/images/demo.gif)
-<<<<<<< HEAD
-16. **Amazon-Bedrock-Claude3-Image-Analysis-POC:** 
-    This sample implements a image analysis solution with Amazon Bedrock and Claude3 multi-modal models. This allows users to upload JPEG images, and get a detailed analysis of that image. This supports use-cases such as image classification, reverse image lookup, image taxonomy, object detection and more
-    ![Alt text](amazon-bedrock-claude3-image-analysis-poc/images/demo.gif)
-=======
 17. **Amazon-Bedrock-Asynchronous-Invocation-POC:** 
     This sample implements asynchronous invocations with Amazon Bedrock allowing users to make multiple simultaneous calls to Bedrock models to decrease overall latency. This allows users to ask questions against 3+ models simultaneously, demonstrating the decrease in latency by doing it asynchronously vs sequentially.
     ![Alt text](amazon-bedrock-asynchronous-invocation-poc/images/demo.gif)
->>>>>>> 99f2dc52
+
+18. **Amazon-Bedrock-Claude3-Image-Analysis-POC:** 
+    This sample implements a image analysis solution with Amazon Bedrock and Claude3 multi-modal models. This allows users to upload JPEG images, and get a detailed analysis of that image. This supports use-cases such as image classification, reverse image lookup, image taxonomy, object detection and more
+    ![Alt text](amazon-bedrock-claude3-image-analysis-poc/images/demo.gif)
 
 ## Prerequisites
 
